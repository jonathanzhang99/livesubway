--- conflicted
+++ resolved
@@ -70,18 +70,6 @@
 
 @app.route('/')
 def index():
-<<<<<<< HEAD
-    # entities = []
-    # for entity in feed.current_feed.entity:
-    #     route_id = entity.trip_update.trip.route_id
-    #     vehicle_id = entity.vehicle.trip.route_id
-    #     if ((route_id != "" and route_id == "5") or
-    #        (vehicle_id != "" and vehicle_id == "5")):
-
-    #         entities.append(entity)
-
-=======
->>>>>>> 33a630d8
     return render_template("index.html", mapbox_key=mapbox_key)
 
 
